{
  "Are you sure? Device will be cleaned": "Вы уверены, что хотите освободить девайс? Девайс будет очищен перед возвращением в список устройств",
  "Device search": "Поиск по устройствам",
  "A new version of STF is available": "Доступна новая версия VK DeviceHub",
  "A package is already installed with the same name.": "Уже установлен пакет с таким же названием",
  "A previously installed package of the same name has a different signature than the new package (and the old package's data was not removed).": "Ранее установленный пакет с таким же названием имеет отличающуюся цифровую подпись (также не удалены данные старого пакета)",
  "Account": "Учетная запись",
  "Action": "Действие",
  "Actions": "Действия",
  "ADB Keys": "ADB Ключи",
  "Add": "Добавить",
  "Add ADB Key": "Добавить ADB ключ",
  "Add the following ADB Key to STF?": "Добавить ADB ключ к VK DeviceHub?",
  "Admin mode has been disabled.": "Режим администратора отключен",
  "Admin mode has been enabled.": "Режим администратора включен",
  "Advanced": "Дополнительные действия",
  "Advanced Input": "Расширенный ввод",
  "Airplane Mode": "Режим полета",
  "App Store": "Магазин приложений",
  "App Upload": "Загрузка приложения",
  "Apps": "Приложения",
  "Are you sure you want to reboot this device?": "Вы уверены, что хотите перезагрузить устройство?",
  "Automation": "Автоматизация",
  "Available": "Доступен",
  "Back": "Назад",
  "Battery": "Аккумулятор",
  "Battery Health": "Состояние батареи",
  "Battery Level": "Уровень зарядки аккумулятора",
  "Battery Status": "Статус аккумулятора",
  "Battery Temp": "Температура аккумулятора",
  "Browser": "Браузер",
  "Busy": "Занято",
  "Busy Devices": "Используемые устройства",
  "Camera": "Камера",
  "Cancel": "Отменить",
  "Cannot access specified URL": "Невозможно открыть заданный URL",
  "Carrier": "Оператор",
  "Category": "Категория",
  "Charging": "Заряжается",
  "Check errors below": "Проверьте сообщения об ошибках ниже",
  "Clear": "Очистить",
  "Clipboard": "Буфер обмена",
  "Cold": "Холодный",
  "Connected": "Подключено",
  "Control": "Управление",
  "Connected successfully.": "Подключено успешно.",
  "Cores": "Ядра",
  "Customize": "Настроить",
  "D-pad Center": "Центральная кнопка",
  "D-pad Down": "Вниз",
  "D-pad Left": "Влево",
  "D-pad Right": "Вправо",
  "D-pad Up": "Вверх",
  "Dashboard": "Основные действия",
  "Data": "Данные",
  "Dead": "Не отвечает",
  "Delete": "Удалить",
  "Density": "Плотность",
  "Details": "Детали",
  "Developer": "Разработчик",
  "Device": "Устройство",
  "Device cannot get kicked from the group": "Устройство не может быть исключено из группы",
  "Device is not present anymore for some reason": "Подключение к устройству отсутствует по неизвестной причине",
  "Device is present but offline": "Устройство подключено, но не активно",
  "Device Photo": "Фото устройства",
  "Device Settings": "Настройки устройства",
  "Device was disconnected": "Устройство было отключено",
  "Device was kicked by automatic timeout": "Устройство было отключено по таймауту",
  "Devices": "Устройства",
  "Disable WiFi": "Отключить WiFi",
  "Discharging": "Разряжается",
  "Disconnected": "Отключено",
  "Display": "Экран",
  "Drop file to upload": "Перетащите файл для загрузки",
  "Dummy": "Макет",
  "Enable notifications": "Включить уведомления",
  "Enable WiFi": "Включить WiFi",
  "Encrypted": "Зашифровано",
  "Error": "Ошибка",
  "Error while getting data": "Ошибка во время получения данных",
  "Error while reconnecting": "Ошибка переподключения",
  "Ethernet": "Проводная сеть",
  "Executes remote shell commands": "Выполняются удаленные shell команды",
  "Failed to download file": "Не удалось загрузить файл",
  "Fast Forward": "Перемотка вперёд",
  "File Name": "Имя файла",
  "Filter": "Фильтр",
  "Find Device": "Найти устройство",
  "Fingerprint": "Отпечаток пальца",
  "Frequency": "Частота",
  "Full": "Полный",
  "General": "Общие",
  "Get": "Получить",
  "Get clipboard contents": "Получить содержимое буфера обмена",
  "Go Back": "Назад",
  "Go Forward": "Вперёд",
  "Go to Device List": "Открыть список устройств",
  "Groups": "Группы",
  "Good": "Хорошее",
  "Hardware": "Железо",
  "Health": "Состояние",
  "Height": "Высота",
  "Help": "Помощь",
  "Hide Screen": "Спрятать экран",
  "Home": "Домашний экран",
  "Hostname": "Имя хоста",
  "Incorrect login details": "Некорректные логин или пароль",
  "Info": "Информация",
  "Inspect Device": "Инспектировать устройство",
  "Inspecting is currently only supported in WebView": "Инспектирование пока поддерживается только в WebView",
  "Inspector": "Инспектор",
  "Installation canceled by user.": "Установка отменена пользователем.",
  "Installation failed due to an unknown error.": "Установка не удалась по неизвестной причине.",
  "Installation succeeded.": "Установка прошла успешно.",
  "Installation timed out.": "Время установки истекло.",
  "Installing app...": "Установка приложения...",
  "Key": "Ключ",
  "Keys": "Ключи",
  "Landscape": "Ландшафтная",
  "Language": "Язык",
  "Launch Activity": "Запустить приложение",
  "Launching activity...": "Приложение запускается...",
  "Level": "Уровень",
  "Display Settings": "Настройки отображения",
  "Location": "Местоположение",
  "Logs": "Логи",
  "Maintenance": "Обслуживание",
  "Manage Apps": "Управление приложениями",
  "Manufacturer": "Производитель",
  "Memory": "Память",
  "Menu": "Меню",
  "App switch": "Многозадачность",
  "Mobile": "Мобильный",
  "Model": "Модель",
  "More about Access Tokens": "Подробнее о ключах доступа",
  "More about ADB Keys": "Подробнее об ADB ключах",
  "Mute": "Выключить звук",
  "Name": "Имя",
  "Native": "Нативный",
  "Navigation": "Навигация",
  "Open link or deeplink": "Открыть ссылку или диплинк",
  "Network": "Сеть",
  "Next": "Следующий",
  "No": "Нет",
  "No access tokens": "Ключи доступа отсутствуют",
  "No ADB keys": "ADB ключи отсутствуют",
  "No clipboard data": "В буфере обмена нет данных",
  "No cookies to show": "Отсутствуют cookies",
  "No devices connected": "Нет подключенных устройств",
  "No photo available": "Отсутствует фото",
  "No Ports Forwarded": "Отсутствуют перенаправленные порты",
  "No screenshots taken": "Снимки экрана отсутствуют",
  "Normal Mode": "Нормальный режим",
  "Not Charging": "Не заряжается",
  "Notes": "Заметки",
  "Notifications": "Уведомления",
  "Number": "Число",
  "Oops!": "Ой",
  "Open": "Открыть",
  "Orientation": "Ориентация",
  "Package": "Пакет",
  "Password": "Пароль",
  "Phone": "Телефон",
  "Physical Device": "Физическое устройство",
  "Place": "Место",
  "Platform": "Платформа",
  "Play/Pause": "Играть/Пауза",
  "Please enter a valid email": "Пожалуйста, введите корректный email",
  "Please enter your email": "Пожалуйста, введите email",
  "Please enter your name": "Пожалуйста введите ваше имя",
  "Please enter your password": "Пожалуйста введите пароль",
  "Port": "Порт",
  "Port Forwarding": "Проброс портов",
  "Portrait": "Портретный",
  "Power": "Энергия",
  "Power Source": "Источник энергии",
  "Preparing": "Подготовка",
  "Press Back button": "Нажмите кнопку Назад",
  "Press Home button": "Нажмите кнопку Домой",
  "Press Menu button": "Нажмите кнопку Меню",
  "Previous": "Предыдущий",
  "Processing...": "Обработка...",
  "Product": "Продукт",
  "Pushing app...": "Загружаю приложение на устройство...",
  "Ready": "Готово",
  "Reconnected successfully.": "Переподключился успешно.",
  "Refresh": "Обновить",
  "Released": "Свободно",
  "Reload": "Перезагрузить",
  "Remote debug": "Удалённая отладка",
  "Remove": "Удалить",
  "Reset": "Сбросить",
  "Reset all browser settings": "Сбросить все настройки браузера",
  "Reset Settings": "Сбросить настройки",
  "Restart Device": "Перезагрузить устройство",
  "Retrieving the device screen has timed out.": "Не удалось получить изображение с экрана устройства",
  "Retry": "Повторить",
  "Rewind": "Перемотать назад",
  "Rotate Left": "Повернуть влево",
  "Rotate Right": "Повернуть вправо",
  "Run": "Выполнить",
  "Run JavaScript": "Выполнить JavaScript",
  "Run the following on your command line to debug the device from your Browser": "Выполните эту команду, чтобы отладить устройство из вашего Браузера",
  "Run the following on your command line to debug the device from your IDE": "Выполните эту команду, чтобы отладить устройство из вашего IDE",
  "Run this command to copy the key to your clipboard": "Выполните эту команду, чтобы скопировать ключ в буфер обмена",
  "Sample of log format": "Образец формата журнал",
  "Save Logs": "Сохранить логи",
  "Save ScreenShot": "Сохранить скриншот",
  "Save...": "Сохранить..",
  "Screen": "Экран",
  "Screenshot": "Снимок экрана",
  "Screenshots": "Снимки экрана",
  "SD Card Mounted": "SD карта подключена",
  "Search": "Поиск",
  "Serial": "Серийный номер",
  "Server error. Check log output.": "Ошибка сервера. Проверьте логи или свяжитесь с администратором",
  "Set": "Установить",
  "Set Cookie": "Установить cookie",
  "Settings": "Настройки",
  "Shell": "Командная оболочка",
  "Show Screen": "Показать экран",
  "Change to low quality": "Переключить на низкое качество",
  "Change to high quality": "Переключить на высокое качество",
  "Sign In": "Войти",
  "Silent Mode": "Тихий режим",
  "Size": "Размер",
  "Socket connection was lost": "Подключение потеряно",
  "Someone stole your device": "Кто-то занял ваше устройство",
  "Device Buttons": "Кнопки устройства",
  "Special Keys": "Дополнительные кнопки",
  "Start/Stop Logging": "Начать/Остановить логирование",
  "Status": "Статус",
  "Stop": "Стоп",
  "Stop Using": "Освободить устройство",
  "Store Account": "Учетная запись магазина приложений",
  "Sub Type": "Подтип",
  "Switch Charset": "Переключить кодировку",
  "Take Pageshot (Needs WebView running)": "Сделать снимок странички (WebView должен быть запущен)",
  "Take Screenshot": "Сделать снимок экрана",
  "Temperature": "Температура",
  "Text": "Текст",
  "The current view is marked secure and cannot be viewed remotely.": "Текущий просмотр отмечен как безопасный и к нему нельзя получить доступ удалённо.",
  "The device will be unavailable for a moment": "Устройство будет временно недоступно",
  "The existing package could not be deleted.": "Существующий пакет не может быть удалён.",
  "The new package couldn't be installed because the verification did not succeed.": "Пакет не может быть установлен из-за ошибки верификации.",
  "The new package couldn't be installed because the verification timed out.": "Пакет не может быть установлен из-за превышения времени верификации.",
  "The new package couldn't be installed in the specified install location because the media is not available.": "Пакет не может быть установлен в указанное место поскольку оно недоступно.",
  "The new package couldn't be installed in the specified install location.": "Пакет не может быть установлен в указанное место.",
  "The new package has an older version code than the currently installed package.": "Новый пакет имеет более старую версию, чем уже установленный.",
  "The package archive file is invalid.": "Файл архива программы повреждён.",
  "The package is already installed.": "Пакет уже установлен.",
  "The parser encountered an unexpected exception.": "Возникла непредвиденная исключительная ситуация во время работы синтаксического анализатора.",
  "The parser encountered some structural problem in the manifest.": "Синтаксический анализатор обнаружил структурные проблемы в манифесте.",
  "The parser found inconsistent certificates on the files in the .apk.": "Синтаксический анализатор обнаружил несовместимый сертификат в .apk файле",
  "The parser was given a path that is not a file, or does not end with the expected '.apk' extension.": "Синтаксическому анализатору был передан не путь к файлу, или имя файла не заканчивается на '.apk'.",
  "The parser was unable to retrieve the AndroidManifest.xml file.": "Синтаксический анализатор не смог получить файл AndroidManifest.xml",
  "The requested shared user does not exist.": "Требуемый общий пользователь не существует.",
  "The system failed to install the package because of system issues.": "Не удалось установить пакет по причине системной ошибки",
  "The system failed to install the package because the user is restricted from installing apps.": "Не удалось установить пакет, так как данному пользователю запрещена установка приложений.",
  "The URI passed in is invalid.": "Невалидный URI.",
  "TID": "TID",
  "Time": "Время",
  "Tip:": "Подсказка:",
  "Toggle Web/Native": "Переключить Web/Native",
  "Total Devices": "Всего устройств",
  "Try to reconnect": "Попробовать подключиться",
  "Type": "Тип",
  "Unauthorized": "Неавторизован",
  "Uninstall": "Удалить",
  "Unknown": "Неизвестный",
  "Unknown reason.": "Неизвестная причина",
  "Upload failed": "Загрузка завершилась неудачно",
  "Upload From Link": "Загрузить по ссылке",
  "Upload unknown error": "Неизвестная ошибка загрузки",
  "Uploaded file is not valid": "Загруженный файл не валиден",
  "Uploading...": "Загружается...",
  "Usable Devices": "Доступные устройства",
  "USB": "USB",
  "Usb speed": "Скорость USB",
  "Use": "Использовать",
  "User": "Пользователь",
  "Username": "Имя пользователя",
  "Using": "Используется",
  "Version": "Версия",
  "Version Update": "Обновление версии",
  "Vibrate Mode": "Режим вибрации",
  "Voltage": "Напряжение",
  "Volume": "Звук",
  "Volume Down": "Тише",
  "Volume Up": "Громче",
  "Web": "Интернет",
  "Width": "Ширина",
  "WiFi": "WiFi",
  "WiMAX": "WiMAX",
  "Wireless": "Беспроводное подключение",
  "Yes": "Да",
  "You (or someone else) kicked the device": "Вы (или кто-то еще) отключили устройство",
  "DeviceHub Support": "Поддержка фермы",
  "Logout": "Выход",
  "Log In": "Войти",
  "Empty": "Пусто",
  "Something went wrong": "Что-то пошло не так",
  "Booked before": "Забронировано до",
  "Users": "Пользователи",
  "Current rotation:": "Текущая ориентация:",
  "Speed": "Скорость",
  "Quality": "Качество",
  "Theme": "Тема",
  "Light": "Светлая",
  "Dark": "Темный",
  "System": "Система",
  "Copy link": "Скопировать ссылку",
  "Extend booking": "Продлить бронирование",
  "Device booking": "Бронирование устройства",
  "Stack trace": "Стектрейс",
  "Warning": "Предупреждение",
  "Unlock device": "Разблокировать устройство",
  "Special actions": "Специальные действия",
  "Set Light Theme": "Установить светлую тему",
  "Set Dark Theme": "Установить темную тему",
  "Enable": "Включить",
  "Disable": "Выключить",
  "Change language": "Изменить язык",
  "Font size": "Размер шрифта",
  "Small": "Маленький",
  "Normal": "Нормальный",
  "Big": "Большой",
  "Supported extensions": "Поддерживаемые расширения",
  "Please type or select value": "Пожалуйста, введите или выберите значение",
  "Show Manifest": "Показать манифест",
  "Hide Manifest": "Скрыть манифест",
  "PID": "PID",
  "Tag": "Tag",
  "Stop Automation": "Остановить автоматизацию",
  "Unhealthy": "Нездоровый",
  "Service is currently unavailable": "В данный момент сервис недоступен! \nПопробуйте позже",
  "Device Port": "Порт устройства",
  "Target Host": "Целевой хост",
  "Target Port": "Целевой порт",
  "Type a command": "Введите команду",
  "Click the start button": "Нажмите кнопку «Старт», чтобы начать отслеживание логов",
  "Start": "Начать",
  "Export": "Экспорт",
  "File Extension": "Расширение файла",
  "JSON file": "Файл json",
  "Raw lines": "Необработанные строки",
  "None": "Значение отсутствует",
  "Using Fallback": "Использование резервного варианта",
  "Roaming": "Роуминг",
  "SIM": "SIM",
  "CPU Platform": "Платформа процессора",
  "OS": "OS",
  "Date": "Дата",
  "Permissions": "Разрешения",
  "SDK": "SDK",
  "ABI": "ABI",
  "Displayed": "Отображено",
  "Date format": "Формат даты",
  "Email address separator": "Разделитель адреса электронной почты",
  "Connection failed": "Не удалось установить соединение",
  "Make sure to copy your access token now. You wont be able to see it again": "Обязательно скопируйте свой токен доступа. \nВы не сможете увидеть его снова",
  "Are you sure you want to delete the ADB key": "Вы уверены, что хотите удалить ключ ADB?",
  "Access Tokens": "Токены",
  "Title": "Название",
  "Generate": "Сгенерировать",
  "Generate Access Token": "Сгенерировать токен",
  "Are you sure you want to delete the access token": "Вы уверены, что хотите удалить токен доступа?",
  "Activation": "Активация",
  "Enable scrolling text": "Запуск бегущей строки",
  "Alert Message": "Оповещение",
  "Interface Settings": "Настройки интерфейса",
  "Reset general settings": "Сбросить общие настройки",
  "Starting Date": "Дата начала",
  "Expiration Date": "Дата окончания",
  "Repetitions": "Повторения",
  "Class": "Класс",
  "Repetitions must exceed 0 for this class": "Повторения должны превышать 0 для этого вида группы",
  "Start date must be before expiration date": "Дата начала должна быть до даты истечения срока действия",
  "The difference between expiration date and starting date": "Разница между датой истечения срока действия и датой начала должна быть меньше или равна продолжительности группы",
  "Unauthorized class while device list is not empty": "Группу этого вида ожно создать только пока список устройств не пуст",
  "Group duration quotas is reached": "Достигнут лимит использования групп",
  "Conflicts": "Конфликты",
  "Schedule": "Расписание",
  "Really delete this group": "Действительно удалить эту группу?",
  "Group list": "Список групп",
  "Contact Owners": "Свяжитесь с владельцами",
  "Need Confirm": "Требуется подтверждение",
  "Get ready": "Готово",
  "Write an email to the group user selection": "Напишите электронное письмо на выбор пользователя группы",
  "Owner": "Владелец",
  "All": "Все",
  "In group": "В группе",
  "Not in group": "Не в группе",
  "Start Date": "Дата начала",
  "Stop Date": "Дата окончания",
  "Group": "Группа",
  "Saving will also get ready the group": "Сохранение также подготовит группу",
  "Contact Users": "Свяжитесь с пользователями",
  "Select all": "Выбрать все",
  "Set filters for device removing": "Установить фильтры для удаления устройства",
  "Filters": "Фильтры",
  "Device list": "Список устройств",
  "ADB Port": "Порт ADB",
  "Storage Id": "Инвентарный номер",
  "Update ADB Port": "Обновить порт ADB",
  "No value": "Нет значения",
  "The device is absent": "Устройство отсутствует",
  "The device is present": "Устройство присутствует",
  "Device booking state": "Состояние бронирования устройства",
  "Device presence state": "Состояние присутствия устройства",
  "Remove Filters": "Управление фильтрами",
  "Present": "Доступно",
  "Booked": "Забронировано",
  "The device is not booked": "Устройство не забронировано",
  "The device is booked": "Устройство забронировано",
  "Device notes state": "Заметки устройства",
  "Annotated": "Есть заметки",
  "The device does not have notes": "У устройства нет заметок",
  "The device has notes": "У устройства есть примечания",
  "Device controlling state": "Устройство управления состоянием",
  "Controlled": "Контролируется",
  "The device is not controlled": "Устройство не контролируется",
  "The device is controlled": "Устройство контролируется",
  "Adb port must be in range": "Порт ADB должен быть в диапазоне",
  "Group Origin": "Изначальная группа",
  "Selected": "Выбрано",
  "Really update this device": "Вы действительно хотите обновить это устройство?",
  "Really delete this device": "Действительно удалить это устройство?",
  "Remove selected items": "Удалить выбранные элементы",
  "Really delete selected items": "Действительно удалить выбранные элементы?",
  "Enable Disable confirmation for items removing": "Включить/отключить подтверждение для удаления элементов",
  "Any": "Любой",
  "Execute adb shell command on all devices": "Выполнить команду ADB Shell на всех устройствах",
  "User list": "Список пользователей",
  "Set filters for user removing": "Установить фильтры для удаления пользователя",
  "User group ownership state": "Состояние владения группой пользователей",
  "Group Owner": "Владелец группы",
  "The user is a group owner": "Пользователь - владелец группы",
  "The user is not a group owner": "Пользователь не владелец группы",
  "Email": "Email",
  "Privilege": "Уровень прав",
  "Really delete this user": "Действительно удалите этого пользователя?",
  "Revoke admin": "Исключить из администраторов",
  "Grant admin": "Сделать администратором",
  "Group Quota": "Квота на использование групп",
  "Create new user": "Создание нового пользователя",
  "Number of groups": "Количество групп",
  "Total duration of groups": "Общая продолжительность групп",
  "Number of repetitions per group": "Количество повторений у группы",
  "Default groups quota": "Стандартная квота на группы",
  "Set groups quota for new users": "Установить квоту группы для новых пользователей",
  "Write an email to the user selection": "Напишите email выбранному пользователю",
  "Really grant access to user": "Действительно предоставить доступ пользователю?",
  "Really revoke access of this user": "Действительно отмените доступ этого пользователя?",
<<<<<<< HEAD
  "User group quota": "Квота пользователя на использования групп"
=======
  "User group quota": "Квота группы пользователей",
  "Contact Support": "Контактная поддержка",
  "You are authenticated via an automatic login method": "Вы авторизованы через способ, когда вход происходит автоматически"
>>>>>>> d7bb22a5
}<|MERGE_RESOLUTION|>--- conflicted
+++ resolved
@@ -452,11 +452,7 @@
   "Write an email to the user selection": "Напишите email выбранному пользователю",
   "Really grant access to user": "Действительно предоставить доступ пользователю?",
   "Really revoke access of this user": "Действительно отмените доступ этого пользователя?",
-<<<<<<< HEAD
   "User group quota": "Квота пользователя на использования групп"
-=======
-  "User group quota": "Квота группы пользователей",
-  "Contact Support": "Контактная поддержка",
+  "Contact Support": "Связаться с поддержкой",
   "You are authenticated via an automatic login method": "Вы авторизованы через способ, когда вход происходит автоматически"
->>>>>>> d7bb22a5
 }