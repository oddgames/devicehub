name: Run Playwright Tests

on:
  pull_request:
    paths:
      - '.github/workflows/e2e_tests.yaml'
      - 'lib/**'
      - 'Dockerfile'
      - 'test/e2e/**'
      - 'docker-compose-e2e-tests.yaml'
      - 'package.json'
      - 'package-lock.json'
      - 'ui/**'

jobs:
  run-e2e-tests:
    runs-on: self-hosted

    steps:
      - name: Login to Docker Hub
        uses: docker/login-action@v3
        with:
          username: vkcompublisher
          password: ${{ secrets.DEVTOOLS_GITHUB_TOKEN }}

      - name: Checkout repository
        uses: actions/checkout@v4

      - name: Remove dangling images
        run: docker image prune -a -f

<<<<<<< HEAD
      - name: Set up Docker compose
        uses: docker/setup-compose-action@v1
        with:
          version: v2.37.1
=======
      - name: Set up Docker Buildx
        uses: docker/setup-buildx-action@v3
>>>>>>> 1076896b

      - name: Build Docker Compose services
        run: docker compose -f docker-compose-e2e-tests.yaml build

      - name: Run Playwright E2E tests
        run: |
          docker compose -f docker-compose-e2e-tests.yaml up \
            --exit-code-from devicehub-e2e-tests \
            --abort-on-container-exit \
            devicehub-e2e-tests

      - name: Show logs for devicehub
        if: always()
        continue-on-error: true
        run: docker compose -f docker-compose-e2e-tests.yaml logs devicehub

      - name: Show logs for emulator
        if: always()
        continue-on-error: true
        run: docker compose -f docker-compose-e2e-tests.yaml logs emulator

      - name: Show logs for E2E tests
        if: always()
        continue-on-error: true
        run: docker compose -f docker-compose-e2e-tests.yaml logs devicehub-e2e-tests

      - name: Tear down Docker Compose
        if: always()
        run: docker compose -f docker-compose-e2e-tests.yaml down --remove-orphans<|MERGE_RESOLUTION|>--- conflicted
+++ resolved
@@ -29,15 +29,8 @@
       - name: Remove dangling images
         run: docker image prune -a -f
 
-<<<<<<< HEAD
-      - name: Set up Docker compose
-        uses: docker/setup-compose-action@v1
-        with:
-          version: v2.37.1
-=======
       - name: Set up Docker Buildx
         uses: docker/setup-buildx-action@v3
->>>>>>> 1076896b
 
       - name: Build Docker Compose services
         run: docker compose -f docker-compose-e2e-tests.yaml build
