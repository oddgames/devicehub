--- conflicted
+++ resolved
@@ -10,9 +10,8 @@
 trim_trailing_whitespace = true
 insert_final_newline = true
 
-<<<<<<< HEAD
 [*.json]
-=======
+indent_size = 2
+
 [ui/**]
->>>>>>> c3ac1c49
 indent_size = 2