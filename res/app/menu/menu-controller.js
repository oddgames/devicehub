<<<<<<< HEAD
module.exports = function MenuCtrl($scope, $rootScope, SettingsService,
  $location, LogcatService) {
=======
/**
* Copyright © 2019 contains code contributed by Orange SA, authors: Denis Barbaron - Licensed under the Apache license 2.0
**/

module.exports = function MenuCtrl(
  $scope
, $rootScope
, SettingsService
, $location
, $http
, CommonService
, socket
, $cookies
, $window) {
>>>>>>> 80f8c0b0

  SettingsService.bind($scope, {
    target: 'lastUsedDevice'
  })

  SettingsService.bind($rootScope, {
    target: 'platform',
    defaultValue: 'native',
    deviceEntries: LogcatService.deviceEntries
  })

  $scope.$on('$routeChangeSuccess', function() {
    $scope.isControlRoute = $location.path().search('/control') !== -1
  })

  $scope.mailToSupport = function() {
    CommonService.url('mailto:' + $scope.contactEmail)
  }

  $http.get('/auth/contact').then(function(response) {
    $scope.contactEmail = response.data.contact.email
  })

  $scope.logout = function() {
    $cookies.remove('XSRF-TOKEN', {path: '/'})
    $cookies.remove('ssid', {path: '/'})
    $cookies.remove('ssid.sig', {path: '/'})
    $window.location = '/'
    setTimeout(function() {
      socket.disconnect()
    }, 100)
  }
}<|MERGE_RESOLUTION|>--- conflicted
+++ resolved
@@ -1,7 +1,3 @@
-<<<<<<< HEAD
-module.exports = function MenuCtrl($scope, $rootScope, SettingsService,
-  $location, LogcatService) {
-=======
 /**
 * Copyright © 2019 contains code contributed by Orange SA, authors: Denis Barbaron - Licensed under the Apache license 2.0
 **/
@@ -13,10 +9,10 @@
 , $location
 , $http
 , CommonService
+, LogcatService  
 , socket
 , $cookies
 , $window) {
->>>>>>> 80f8c0b0
 
   SettingsService.bind($scope, {
     target: 'lastUsedDevice'
