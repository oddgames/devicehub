module.exports = function LogsCtrl($scope, $rootScope, $routeParams, LogcatService) {

  var deviceSerial = $routeParams.serial
  var cleanDevice = (window.location.href).split('/').pop()
  cleanDeviceSettings()

  $scope.started = checkLogBtnStatus() === null ? false : checkLogBtnStatus()
  $scope.filters = {}

  $scope.filters.levelNumbers = LogcatService.filters.levelNumbers

  LogcatService.filters.filterLines()

  restoreFilters()
  setFiltersPriority()

  function cleanDeviceSettings() {
    if (Object.keys($rootScope).includes('LogcatService')) {
      LogcatService.deviceEntries = $rootScope.LogcatService.deviceEntries
    }

    if (Object.keys(LogcatService.deviceEntries).includes(deviceSerial)) {
      if (LogcatService.deviceEntries[deviceSerial].allowClean) {
        delete LogcatService.deviceEntries[deviceSerial]
        if ($scope.control !== null) {
          $scope.control.stopLogcat()
        }
      }
    }
  }

  function setFiltersPriority() {
    if (Object.keys(LogcatService.deviceEntries).includes(deviceSerial)) {
      $scope.filters.priority = $scope.filters.levelNumbers[
        LogcatService.deviceEntries[deviceSerial].selectedLogLevel - 2]
    } else {
      if ($scope.started) {
        $scope.filters.priority = $scope.filters.levelNumbers[0]
      }
    }
  }

  function restoreFilters() {
    if (Object.keys(LogcatService.deviceEntries).includes(deviceSerial)) {
      Object.keys(LogcatService.deviceEntries[deviceSerial].filters).forEach(function(entry) {
        if ('filter.' + entry !== 'filter.priority') {
          $scope.filters[entry] = LogcatService.deviceEntries[deviceSerial].filters[entry]
        } else {
          setFiltersPriority()
        }
      })
    }
  }

  function checkLogBtnStatus() {
    if (Object.keys(LogcatService.deviceEntries).includes(deviceSerial)) {
      if ($scope !== null && $scope.device !== null) {
        if($scope.device.logs_enabled && LogcatService.deviceEntries[deviceSerial].started) {
          return LogcatService.deviceEntries[deviceSerial].started
        }
      }
    }
    return null
  }

  $scope.$watch('started', function(newValue, oldValue) {
    if (!Object.keys(LogcatService.deviceEntries).includes(deviceSerial)) {
      LogcatService.deviceEntries[deviceSerial] = {logs: [], selectedLogLevel: 2, started: false,
        filters: {
          'message': '',
          'pid': '',
          'tid': '',
          'dateLabel': '',
          'date': '',
          'tag': '',
          'priority': '',
        }
      }
    }

    if (newValue !== oldValue) {
      LogcatService.deviceEntries[deviceSerial].started = newValue

      if (LogcatService.deviceEntries[deviceSerial].started) {
        $scope.control.startLogcat([]).then(function() {
        })

        LogcatService.deviceEntries[deviceSerial].started = true
        $scope.device.logs_enabled = true
        setFiltersPriority()

      } else {
        if (Object.keys(LogcatService.deviceEntries).includes(deviceSerial)) {
          LogcatService.deviceEntries[deviceSerial].started = false
        }

        LogcatService.deviceEntries[deviceSerial].started = false
        $scope.device.logs_enabled = false
        $scope.control.stopLogcat()
      }
    }
  })

  window.onbeforeunload = function() {
    if ($scope.control) {
      for(var i = 0; i < LogcatService.deviceEntries.length; i++) {
        if(LogcatService.deviceEntries[i] === deviceSerial) {
          LogcatService.deviceEntries.splice(i, 1)
        }
      }
      LogcatService.deviceEntries[deviceSerial].started = false
      $scope.control.stopLogcat()
    }
  }

  $scope.clear = function() {
    var deviceSerial = (window.location.href).split('/').pop()
    if (Object.keys(LogcatService.deviceEntries).includes(deviceSerial)) {
      for (var i = LogcatService.deviceSerial.length - 1; i >= 0; i++) {
        if (LogcatService.deviceSerial[i] === deviceSerial) {
          LogcatService.deviceSerial.splice(i, 1)
        }
      }
    }
  }

  function defineFilterWatchers(props) {
    angular.forEach(props, function(prop) {
      $scope.$watch('filters.' + prop, function(newValue, oldValue) {
        if (!angular.equals(newValue, oldValue)) {
<<<<<<< HEAD
          var deviceSerial = (window.location.href).split('/').pop()
          LogcatService.filters[prop] = newValue
          if (!Object.keys(LogcatService.deviceEntries).includes(deviceSerial)) {
            LogcatService.initDeviceLogCollector(deviceSerial)
          }

          var transformedInput = ''
          switch('filters.' + prop) {
            case 'filters.priority':
            case 'filters.levelNumber':
              if (newValue !== null && !isNaN(newValue.number)) {
                LogcatService.deviceEntries[deviceSerial].selectedLogLevel = newValue.number
                $scope.filters.priority = $scope.filters.levelNumbers[
                  LogcatService.deviceEntries[deviceSerial].selectedLogLevel - 2]
                transformedInput = LogcatService.deviceEntries[deviceSerial].selectedLogLevel
              }
              break
            case 'filters.pid':
              transformedInput = newValue.replace(/[^0-9:]/g, '')
              if (transformedInput !== newValue) {
                $scope.filters.pid = transformedInput
              }
              break
            case 'filters.tid':
              transformedInput = newValue.replace(/[^0-9]/g, '')
              if (transformedInput !== newValue) {
                $scope.filters.tid = transformedInput
              }
              break

=======
          var transformedInput = ''
          switch('filters.' + prop) {
            case 'filters.pid':
                transformedInput = newValue.replace(/[^0-9:]/g, '')
                if (transformedInput !== newValue) {
                  $scope.filters.pid = transformedInput
                }
                break
            case 'filters.tid':
                transformedInput = newValue.replace(/[^0-9]/g, '')
                if (transformedInput !== newValue) {
                  $scope.filters.tid = transformedInput
                }
                break
>>>>>>> eb96dfe2
            default:
              transformedInput = newValue
          }

<<<<<<< HEAD
          // Exclude Debug Level info
          if (prop !== 'levelNumber') {
            LogcatService.deviceEntries[deviceSerial].filters[prop] = transformedInput
          }

          LogcatService.filters[prop] = transformedInput

          // Check if scope is defined
          if ($scope !== 'undefined') {
            setFiltersPriority()
          }

          LogcatService.deviceEntries[deviceSerial].allowClean = false
          LogcatService.allowClean = false
=======
          LogcatService.filters[prop] = transformedInput
>>>>>>> eb96dfe2
        }
      })
    })
  }

  defineFilterWatchers([
    'levelNumber',
    'message',
    'pid',
    'tid',
    'dateLabel',
    'date',
    'tag',
    'priority'
  ])
}<|MERGE_RESOLUTION|>--- conflicted
+++ resolved
@@ -128,7 +128,6 @@
     angular.forEach(props, function(prop) {
       $scope.$watch('filters.' + prop, function(newValue, oldValue) {
         if (!angular.equals(newValue, oldValue)) {
-<<<<<<< HEAD
           var deviceSerial = (window.location.href).split('/').pop()
           LogcatService.filters[prop] = newValue
           if (!Object.keys(LogcatService.deviceEntries).includes(deviceSerial)) {
@@ -158,28 +157,10 @@
                 $scope.filters.tid = transformedInput
               }
               break
-
-=======
-          var transformedInput = ''
-          switch('filters.' + prop) {
-            case 'filters.pid':
-                transformedInput = newValue.replace(/[^0-9:]/g, '')
-                if (transformedInput !== newValue) {
-                  $scope.filters.pid = transformedInput
-                }
-                break
-            case 'filters.tid':
-                transformedInput = newValue.replace(/[^0-9]/g, '')
-                if (transformedInput !== newValue) {
-                  $scope.filters.tid = transformedInput
-                }
-                break
->>>>>>> eb96dfe2
             default:
               transformedInput = newValue
           }
 
-<<<<<<< HEAD
           // Exclude Debug Level info
           if (prop !== 'levelNumber') {
             LogcatService.deviceEntries[deviceSerial].filters[prop] = transformedInput
@@ -194,9 +175,6 @@
 
           LogcatService.deviceEntries[deviceSerial].allowClean = false
           LogcatService.allowClean = false
-=======
-          LogcatService.filters[prop] = transformedInput
->>>>>>> eb96dfe2
         }
       })
     })
