--- conflicted
+++ resolved
@@ -168,12 +168,7 @@
           }
 
           if (device.using) {
-            if (e.target.classList.contains('btn') &&
-<<<<<<< HEAD
-              e.target.classList.contains('state-using')) {
-=======
-                e.target.classList.contains('state-using')) {
->>>>>>> 80f8c0b0
+            if (e.target.classList.contains('btn') && e.target.classList.contains('state-using')) {
               kickDevice(device)
               e.preventDefault()
             }
