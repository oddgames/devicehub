--- conflicted
+++ resolved
@@ -65,17 +65,12 @@
     io.use(auth({secret: options.secret}))
     io.on('connection', function(socket) {
         const req = socket.request
-<<<<<<< HEAD
 
         // @ts-ignore
         const {user} = req
         const channels = []
 
         // @ts-ignore
-=======
-        const {user} = req
-        const channels = []
->>>>>>> dc8c2473
         user.ip = socket.handshake.query.uip || req.ip
         socket.emit('socket.ip', user.ip)
         function joinChannel(channel) {
