--- conflicted
+++ resolved
@@ -117,15 +117,10 @@
     UserChangeMessage                 = 1206;
     DeviceChangeMessage               = 1207;
     IosServiceMessage                 = 1208;
-<<<<<<< HEAD
     ChangeQualityMessage              = 1209;
     InstallResultMessage              = 1210;
-    CapabilitiesMessage               = 1211;
-=======
-    ChangeQualityMessage       = 1208;
-    InstallResultMessage       = 1209;
-    UnlockDeviceMessage = 1210;
->>>>>>> 1b50748f
+    UnlockDeviceMessage               = 1211;
+    CapabilitiesMessage               = 1212;
     ConnectGetForwardUrlMessage = 9000;
     GetServicesAvailabilityMessage = 9001;
     BluetoothSetEnabledMessage = 9002;
