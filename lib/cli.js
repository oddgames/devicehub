var util = require('util')
var os = require('os')

var program = require('commander')
var Promise = require('bluebird')
var ip = require('my-local-ip')

var pkg = require('../package')
var cliutil = require('./util/cliutil')
var logger = require('./util/logger')

Promise.longStackTraces()

program
  .version(pkg.version)

program
  .command('provider [serial...]')
  .description('start provider')
  .option('-s, --connect-sub <endpoint>'
    , 'sub endpoint'
    , cliutil.list)
  .option('-p, --connect-push <endpoint>'
    , 'push endpoint'
    , cliutil.list)
  .option('-n, --name <name>'
    , 'name (or os.hostname())'
    , String
    , os.hostname())
  .option('--min-port <port>'
    , 'minimum port number for worker use'
    , Number
    , 7400)
  .option('--max-port <port>'
    , 'maximum port number for worker use'
    , Number
    , 7700)
  .option('--public-ip <ip>'
    , 'public ip for global access'
    , String
    , ip())
  .option('-t, --group-timeout <seconds>'
    , 'group timeout'
    , Number
    , 900)
  .option('-r, --storage-url <url>'
    , 'URL to storage client'
    , String)
  .option('--heartbeat-interval <ms>'
    , 'heartbeat interval'
    , Number
    , 10000)
  .option('--adb-host <host>'
    , 'ADB host (defaults to 127.0.0.1)'
    , String
    , '127.0.0.1')
  .option('--adb-port <port>'
    , 'ADB port (defaults to 5037)'
    , Number
    , 5037)
  .option('-R, --allow-remote'
    , 'Whether to allow remote devices to be set up')
  .option('--screen-ws-url-pattern <pattern>'
    , 'screen WebSocket URL pattern'
    , String
    , 'ws://${publicIp}:${publicPort}')
  .option('--connect-url-pattern <pattern>'
    , 'adb connect URL pattern'
    , String
    , '${publicIp}:${publicPort}')
  .option('--vnc-initial-size <size>'
    , 'initial VNC size'
    , cliutil.size
    , [600, 800])
  .option('--mute-master'
    , 'whether to mute master volume when devices are being used')
  .option('--lock-rotation'
    , 'whether to lock rotation when devices are being used')
  .action(function(serials, options) {
    if (!options.connectSub) {
      this.missingArgument('--connect-sub')
    }
    if (!options.connectPush) {
      this.missingArgument('--connect-push')
    }
    if (!options.storageUrl) {
      this.missingArgument('--storage-url')
    }

    require('./units/provider')({
      name: options.name
    , killTimeout: 10000
    , ports: cliutil.range(options.minPort, options.maxPort)
    , filter: function(device) {
        return serials.length === 0 || serials.indexOf(device.id) !== -1
      }
    , allowRemote: options.allowRemote
    , fork: function(device, ports) {
        var fork = require('child_process').fork
        return fork(__filename, [
          'device', device.id
        , '--provider', options.name
        , '--connect-sub', options.connectSub.join(',')
        , '--connect-push', options.connectPush.join(',')
        , '--screen-port', ports.shift()
        , '--connect-port', ports.shift()
        , '--vnc-port', ports.shift()
        , '--public-ip', options.publicIp
        , '--group-timeout', options.groupTimeout
        , '--storage-url', options.storageUrl
        , '--adb-host', options.adbHost
        , '--adb-port', options.adbPort
        , '--screen-ws-url-pattern', options.screenWsUrlPattern
        , '--connect-url-pattern', options.connectUrlPattern
        , '--heartbeat-interval', options.heartbeatInterval
        , '--vnc-initial-size', options.vncInitialSize.join('x')
        ]
        .concat(options.muteMaster ? ['--mute-master'] : [])
        .concat(options.lockRotation ? ['--lock-rotation'] : []))
      }
    , endpoints: {
        sub: options.connectSub
      , push: options.connectPush
      }
    , adbHost: options.adbHost
    , adbPort: options.adbPort
    })
  })

program
  .command('device <serial>')
  .description('start device worker')
  .option('-n, --provider <name>'
    , 'provider name'
    , String)
  .option('-s, --connect-sub <endpoint>'
    , 'sub endpoint'
    , cliutil.list)
  .option('-p, --connect-push <endpoint>'
    , 'push endpoint'
    , cliutil.list)
  .option('--screen-port <port>'
    , 'port allocated to the screen websocket'
    , Number)
  .option('--connect-port <port>'
    , 'port allocated to adb connect'
    , Number)
  .option('--vnc-port <port>'
    , 'port allocated to vnc'
    , Number)
  .option('--vnc-initial-size <size>'
    , 'initial VNC size'
    , cliutil.size
    , [600, 800])
  .option('--connect-url-pattern <pattern>'
    , 'adb connect URL pattern'
    , String
    , '${publicIp}:${publicPort}')
  .option('--public-ip <ip>'
    , 'public ip for global access'
    , String
    , ip())
  .option('-t, --group-timeout <seconds>'
    , 'group timeout'
    , Number
    , 900)
  .option('-r, --storage-url <url>'
    , 'URL to storage client'
    , String)
  .option('--adb-host <host>'
    , 'ADB host (defaults to 127.0.0.1)'
    , String
    , '127.0.0.1')
  .option('--adb-port <port>'
    , 'ADB port (defaults to 5037)'
    , Number
    , 5037)
  .option('--screen-ws-url-pattern <pattern>'
    , 'screen WebSocket URL pattern'
    , String
    , 'ws://${publicIp}:${publicPort}')
  .option('--heartbeat-interval <ms>'
    , 'heartbeat interval'
    , Number
    , 10000)
  .option('--mute-master'
    , 'whether to mute master volume when devices are being used')
  .option('--lock-rotation'
    , 'whether to lock rotation when devices are being used')
  .action(function(serial, options) {
    if (!options.connectSub) {
      this.missingArgument('--connect-sub')
    }
    if (!options.connectPush) {
      this.missingArgument('--connect-push')
    }
    if (!options.provider) {
      this.missingArgument('--provider')
    }
    if (!options.screenPort) {
      this.missingArgument('--screen-port')
    }
    if (!options.connectPort) {
      this.missingArgument('--connect-port')
    }
    if (!options.vncPort) {
      this.missingArgument('--vnc-port')
    }
    if (!options.storageUrl) {
      this.missingArgument('--storage-url')
    }

    require('./units/device')({
      serial: serial
    , provider: options.provider
    , publicIp: options.publicIp
    , endpoints: {
        sub: options.connectSub
      , push: options.connectPush
      }
    , groupTimeout: options.groupTimeout * 1000 // change to ms
    , storageUrl: options.storageUrl
    , adbHost: options.adbHost
    , adbPort: options.adbPort
    , screenWsUrlPattern: options.screenWsUrlPattern
    , screenPort: options.screenPort
    , connectUrlPattern: options.connectUrlPattern
    , connectPort: options.connectPort
    , vncPort: options.vncPort
    , vncInitialSize: options.vncInitialSize
    , heartbeatInterval: options.heartbeatInterval
    , muteMaster: options.muteMaster
    , lockRotation: options.lockRotation
    })
  })

program
  .command('processor <name>')
  .description('start processor')
  .option('-a, --connect-app-dealer <endpoint>'
    , 'app dealer endpoint'
    , cliutil.list)
  .option('-d, --connect-dev-dealer <endpoint>'
    , 'device dealer endpoint'
    , cliutil.list)
  .action(function(name, options) {
    if (!options.connectAppDealer) {
      this.missingArgument('--connect-app-dealer')
    }
    if (!options.connectDevDealer) {
      this.missingArgument('--connect-dev-dealer')
    }

    require('./units/processor')({
      name: name
    , endpoints: {
        appDealer: options.connectAppDealer
      , devDealer: options.connectDevDealer
      }
    })
  })

program
  .command('reaper <name>')
  .description('start reaper')
  .option('-p, --connect-push <endpoint>'
    , 'push endpoint'
    , cliutil.list)
  .option('-s, --connect-sub <endpoint>'
    , 'sub endpoint'
    , cliutil.list)
  .option('-t, --heartbeat-timeout <ms>'
    , 'consider devices with heartbeat older than this value dead'
    , Number
    , 30000)
  .action(function(name, options) {
    require('./units/reaper')({
      name: name
    , heartbeatTimeout: options.heartbeatTimeout
    , endpoints: {
        push: options.connectPush
      , sub: options.connectSub
      }
    })
  })

program
  .command('triproxy <name>')
  .description('start triproxy')
  .option('-u, --bind-pub <endpoint>'
    , 'pub endpoint'
    , String
    , 'tcp://*:7111')
  .option('-d, --bind-dealer <endpoint>'
    , 'dealer endpoint'
    , String
    , 'tcp://*:7112')
  .option('-p, --bind-pull <endpoint>'
    , 'pull endpoint'
    , String
    , 'tcp://*:7113')
  .action(function(name, options) {
    require('./units/triproxy')({
      name: name
    , endpoints: {
        pub: options.bindPub
      , dealer: options.bindDealer
      , pull: options.bindPull
      }
    })
  })

program
  .command('auth-ldap')
  .description('start LDAP auth client')
  .option('-p, --port <port>'
    , 'port (or $PORT)'
    , Number
    , process.env.PORT || 7120)
  .option('-s, --secret <secret>'
    , 'secret (or $SECRET)'
    , String
    , process.env.SECRET)
  .option('-i, --ssid <ssid>'
    , 'session SSID (or $SSID)'
    , String
    , process.env.SSID || 'ssid')
  .option('-a, --app-url <url>'
    , 'URL to app'
    , String)
  .option('-u, --ldap-url <url>'
    , 'LDAP server URL (or $LDAP_URL)'
    , String
    , process.env.LDAP_URL)
  .option('-t, --ldap-timeout <timeout>'
    , 'LDAP timeout (or $LDAP_TIMEOUT)'
    , Number
    , process.env.LDAP_TIMEOUT || 1000)
  .option('--ldap-bind-dn <dn>'
    , 'LDAP bind DN (or $LDAP_BIND_DN)'
    , String
    , process.env.LDAP_BIND_DN)
  .option('--ldap-bind-credentials <credentials>'
    , 'LDAP bind credentials (or $LDAP_BIND_CREDENTIALS)'
    , String
    , process.env.LDAP_BIND_CREDENTIALS)
  .option('--ldap-search-dn <dn>'
    , 'LDAP search DN (or $LDAP_SEARCH_DN)'
    , String
    , process.env.LDAP_SEARCH_DN)
  .option('--ldap-search-scope <scope>'
    , 'LDAP search scope (or $LDAP_SEARCH_SCOPE)'
    , String
    , process.env.LDAP_SEARCH_SCOPE || 'sub')
  .option('--ldap-search-class <class>'
    , 'LDAP search objectClass (or $LDAP_SEARCH_CLASS)'
    , String
    , process.env.LDAP_SEARCH_CLASS || 'top')
  .option('--ldap-search-field <name>'
    , 'LDAP search field (or $LDAP_SEARCH_FIELD)'
    , String
    , process.env.LDAP_SEARCH_FIELD)
  .action(function(options) {
    if (!options.secret) {
      this.missingArgument('--secret')
    }
    if (!options.appUrl) {
      this.missingArgument('--app-url')
    }

    require('./units/auth/ldap')({
      port: options.port
    , secret: options.secret
    , ssid: options.ssid
    , appUrl: options.appUrl
    , ldap: {
        url: options.ldapUrl
      , timeout: options.ldapTimeout
      , bind: {
          dn: options.ldapBindDn
        , credentials: options.ldapBindCredentials
        }
      , search: {
          dn: options.ldapSearchDn
        , scope: options.ldapSearchScope
        , objectClass: options.ldapSearchClass
        , field: options.ldapSearchField
        }
      }
    })
  })

program
  .command('auth-oauth2')
  .description('start OAuth 2.0 auth client')
  .option('-p, --port <port>'
    , 'port (or $PORT)'
    , Number
    , process.env.PORT || 7120)
  .option('-s, --secret <secret>'
    , 'secret (or $SECRET)'
    , String
    , process.env.SECRET)
  .option('-i, --ssid <ssid>'
    , 'session SSID (or $SSID)'
    , String
    , process.env.SSID || 'ssid')
  .option('-a, --app-url <url>'
    , 'URL to app'
    , String)
  .option('--oauth-authorization-url <url>'
    , 'OAuth 2.0 authorization URL (or $OAUTH_AUTHORIZATION_URL)'
    , String
    , process.env.OAUTH_AUTHORIZATION_URL)
  .option('--oauth-token-url <url>'
    , 'OAuth 2.0 token URL (or $OAUTH_TOKEN_URL)'
    , String
    , process.env.OAUTH_TOKEN_URL)
  .option('--oauth-userinfo-url <url>'
    , 'OAuth 2.0 token URL (or $OAUTH_USERINFO_URL)'
    , String
    , process.env.OAUTH_USERINFO_URL)
  .option('--oauth-client-id <id>'
    , 'OAuth 2.0 client ID (or $OAUTH_CLIENT_ID)'
    , String
    , process.env.OAUTH_CLIENT_ID)
  .option('--oauth-client-secret <value>'
    , 'OAuth 2.0 client secret (or $OAUTH_CLIENT_SECRET)'
    , String
    , process.env.OAUTH_CLIENT_SECRET)
  .option('--oauth-callback-url <url>'
    , 'OAuth 2.0 callback URL (or $OAUTH_CALLBACK_URL)'
    , String
    , process.env.OAUTH_CALLBACK_URL)
  .option('--oauth-scope <scope>'
    , 'Space-separated OAuth 2.0 scope (or $OAUTH_SCOPE)'
    , String
    , process.env.OAUTH_SCOPE)
  .action(function(options) {
    if (!options.secret) {
      this.missingArgument('--secret')
    }
    if (!options.appUrl) {
      this.missingArgument('--app-url')
    }
    if (!options.oauthAuthorizationUrl) {
      this.missingArgument('--oauth-authorization-url')
    }
    if (!options.oauthTokenUrl) {
      this.missingArgument('--oauth-token-url')
    }
    if (!options.oauthUserinfoUrl) {
      this.missingArgument('--oauth-userinfo-url')
    }
    if (!options.oauthClientId) {
      this.missingArgument('--oauth-client-id')
    }
    if (!options.oauthClientSecret) {
      this.missingArgument('--oauth-client-secret')
    }
    if (!options.oauthCallbackUrl) {
      this.missingArgument('--oauth-callback-url')
    }
    if (!options.oauthScope) {
      this.missingArgument('--oauth-scope')
    }

    require('./units/auth/oauth2')({
      port: options.port
    , secret: options.secret
    , ssid: options.ssid
    , appUrl: options.appUrl
    , oauth: {
        authorizationURL: options.oauthAuthorizationUrl
      , tokenURL: options.oauthTokenUrl
      , userinfoURL: options.oauthUserinfoUrl
      , clientID: options.oauthClientId
      , clientSecret: options.oauthClientSecret
      , callbackURL: options.oauthCallbackUrl
      , scope: options.oauthScope.split(/\s+/)
      }
    })
  })

program
  .command('auth-mock')
  .description('start mock auth client')
  .option('-p, --port <port>'
    , 'port (or $PORT)'
    , Number
    , process.env.PORT || 7120)
  .option('-s, --secret <secret>'
    , 'secret (or $SECRET)'
    , String
    , process.env.SECRET)
  .option('-i, --ssid <ssid>'
    , 'session SSID (or $SSID)'
    , String
    , process.env.SSID || 'ssid')
  .option('-a, --app-url <url>'
    , 'URL to app'
    , String)
  .action(function(options) {
    if (!options.secret) {
      this.missingArgument('--secret')
    }
    if (!options.appUrl) {
      this.missingArgument('--app-url')
    }

    require('./units/auth/mock')({
      port: options.port
    , secret: options.secret
    , ssid: options.ssid
    , appUrl: options.appUrl
    })
  })

program
  .command('notify-hipchat')
  .description('start HipChat notifier')
  .option('-t, --token <token>'
    , 'HipChat v2 API token (or $HIPCHAT_TOKEN)'
    , String
    , process.env.HIPCHAT_TOKEN)
  .option('-r, --room <room>'
    , 'HipChat room (or $HIPCHAT_ROOM)'
    , String
    , process.env.HIPCHAT_ROOM)
  .option('-p, --priority <level>'
    , 'minimum log level'
    , Number
    , logger.Level.IMPORTANT)
  .option('-n, --notify-priority <level>'
    , 'minimum log level to cause a notification'
    , Number
    , logger.Level.WARNING)
  .option('-s, --connect-sub <endpoint>'
    , 'sub endpoint'
    , cliutil.list)
  .action(function(options) {
    if (!options.token) {
      this.missingArgument('--token')
    }
    if (!options.room) {
      this.missingArgument('--room')
    }
    if (!options.connectSub) {
      this.missingArgument('--connect-sub')
    }

    require('./units/notify/hipchat')({
      token: options.token
    , room: options.room
    , priority: options.priority
    , notifyPriority: options.notifyPriority
    , endpoints: {
        sub: options.connectSub
      }
    })
  })

program
  .command('log-rethinkdb')
  .description('start a rethinkdb log recorder')
  .option('-p, --priority <level>'
    , 'minimum log level'
    , Number
    , logger.Level.DEBUG)
  .option('-s, --connect-sub <endpoint>'
    , 'sub endpoint'
    , cliutil.list)
  .action(function(options) {
    if (!options.connectSub) {
      this.missingArgument('--connect-sub')
    }

    require('./units/log/rethinkdb')({
      priority: options.priority
    , endpoints: {
        sub: options.connectSub
      }
    })
  })

program
  .command('poorxy')
  .description('start a poor reverse proxy for local development')
  .option('-p, --port <port>'
    , 'port (or $PORT)'
    , Number
    , process.env.PORT || 7100)
  .option('-u, --app-url <url>'
    , 'URL to app'
    , String)
  .option('-a, --auth-url <url>'
    , 'URL to auth client'
    , String)
  .option('-w, --websocket-url <url>'
    , 'URL to websocket client'
    , String)
  .option('-r, --storage-url <url>'
    , 'URL to storage client'
    , String)
  .option('--storage-plugin-image-url <url>'
    , 'URL to image storage plugin'
    , String)
  .option('--storage-plugin-apk-url <url>'
    , 'URL to apk storage plugin'
    , String)
  .action(function(options) {
    if (!options.appUrl) {
      this.missingArgument('--app-url')
    }
    if (!options.authUrl) {
      this.missingArgument('--auth-url')
    }
    if (!options.websocketUrl) {
      this.missingArgument('--websocket-url')
    }
    if (!options.storageUrl) {
      this.missingArgument('--storage-url')
    }
    if (!options.storagePluginImageUrl) {
      this.missingArgument('--storage-plugin-image-url')
    }
    if (!options.storagePluginApkUrl) {
      this.missingArgument('--storage-plugin-apk-url')
    }

    require('./units/poorxy')({
      port: options.port
    , appUrl: options.appUrl
    , authUrl: options.authUrl
    , websocketUrl: options.websocketUrl
    , storageUrl: options.storageUrl
    , storagePluginImageUrl: options.storagePluginImageUrl
    , storagePluginApkUrl: options.storagePluginApkUrl
    })
  })

program
  .command('app')
  .description('start app')
  .option('-p, --port <port>'
    , 'port (or $PORT)'
    , Number
    , process.env.PORT || 7105)
  .option('-s, --secret <secret>'
    , 'secret (or $SECRET)'
    , String
    , process.env.SECRET)
  .option('-i, --ssid <ssid>'
    , 'session SSID (or $SSID)'
    , String
    , process.env.SSID || 'ssid')
  .option('-a, --auth-url <url>'
    , 'URL to auth client'
    , String)
  .option('-w, --websocket-url <url>'
    , 'URL to websocket client'
    , String)
  .option('--user-profile-url <url>'
    , 'URL to external user profile page'
    , String)
  .action(function(options) {
    if (!options.secret) {
      this.missingArgument('--secret')
    }
    if (!options.authUrl) {
      this.missingArgument('--auth-url')
    }
    if (!options.websocketUrl) {
      this.missingArgument('--websocket-url')
    }

    require('./units/app')({
      port: options.port
    , secret: options.secret
    , ssid: options.ssid
    , authUrl: options.authUrl
    , websocketUrl: options.websocketUrl
    , userProfileUrl: options.userProfileUrl
    })
  })

program
  .command('websocket')
  .description('start websocket')
  .option('-p, --port <port>'
    , 'port (or $PORT)'
    , Number
    , process.env.PORT || 7110)
  .option('-s, --secret <secret>'
    , 'secret (or $SECRET)'
    , String
    , process.env.SECRET)
  .option('-i, --ssid <ssid>'
    , 'session SSID (or $SSID)'
    , String
    , process.env.SSID || 'ssid')
  .option('-r, --storage-url <url>'
    , 'URL to storage client'
    , String)
  .option('-u, --connect-sub <endpoint>'
    , 'sub endpoint'
    , cliutil.list)
  .option('-c, --connect-push <endpoint>'
    , 'push endpoint'
    , cliutil.list)
  .action(function(options) {
    if (!options.secret) {
      this.missingArgument('--secret')
    }
    if (!options.storageUrl) {
      this.missingArgument('--storage-url')
    }
    if (!options.connectSub) {
      this.missingArgument('--connect-sub')
    }
    if (!options.connectPush) {
      this.missingArgument('--connect-push')
    }

    require('./units/websocket')({
      port: options.port
    , secret: options.secret
    , ssid: options.ssid
    , storageUrl: options.storageUrl
    , endpoints: {
        sub: options.connectSub
      , push: options.connectPush
      }
    })
  })

program
  .command('storage-temp')
  .description('start temp storage')
  .option('-p, --port <port>'
    , 'port (or $PORT)'
    , Number
    , process.env.PORT || 7100)
  .option('--save-dir <dir>'
    , 'where to save files'
    , String
    , os.tmpdir())
  .action(function(options) {
    require('./units/storage/temp')({
      port: options.port
    , saveDir: options.saveDir
    })
  })

program
  .command('storage-s3')
  .description('start s3 storage')
  .option('-p, --port <port>'
    , 'port (or $PORT)'
    , Number
    , process.env.PORT || 7100)
  .option('--bucket <bucketname>'
    , 'your s3 bucket name'
    , String)
  .option('--profile <name>'
    , 'your aws credentions profile name'
    , String
    , 'stf-storage')
  .option('--endpoint <endpoint>'
    , 'your buckets endpoint'
    , String
    , 's3-ap-northeast-1.amazonaws.com')
  .action(function(options) {
    require('./units/storage/amazons3')({
      port: options.port
    , profile: options.profile
    , Bucket: options.bucket
    , endpoint: options.endpoint
    , expires: options.expires
    })
  })

program
  .command('storage-plugin-image')
  .description('start storage image plugin')
  .option('-p, --port <port>'
    , 'port (or $PORT)'
    , Number
    , process.env.PORT || 7100)
  .option('-r, --storage-url <url>'
    , 'URL to storage client'
    , String)
  .option('-c, --concurrency <num>'
    , 'maximum number of simultaneous transformations'
    , Number)
  .option('--cache-dir <dir>'
    , 'where to cache images'
    , String
    , os.tmpdir())
  .action(function(options) {
    if (!options.storageUrl) {
      this.missingArgument('--storage-url')
    }

    require('./units/storage/plugins/image')({
      port: options.port
    , storageUrl: options.storageUrl
    , cacheDir: options.cacheDir
    , concurrency: options.concurrency || os.cpus().length
    })
  })

program
  .command('storage-plugin-apk')
  .description('start storage apk plugin')
  .option('-p, --port <port>'
    , 'port (or $PORT)'
    , Number
    , process.env.PORT || 7100)
  .option('-r, --storage-url <url>'
    , 'URL to storage client'
    , String)
  .option('--cache-dir <dir>'
    , 'where to cache images'
    , String
    , os.tmpdir())
  .action(function(options) {
    if (!options.storageUrl) {
      this.missingArgument('--storage-url')
    }

    require('./units/storage/plugins/apk')({
      port: options.port
    , storageUrl: options.storageUrl
    , cacheDir: options.cacheDir
    })
  })

program
  .command('migrate')
  .description('migrates the database to the latest version')
  .action(function() {
    var log = logger.createLogger('cli:migrate')
      , db = require('./db')

    db.setup()
      .then(function() {
        process.exit(0)
      })
      .catch(function(err) {
        log.fatal('Migration had an error:', err.stack)
        process.exit(1)
      })
  })

program
  .command('generate-fake-device [model]')
  .description('generates a fake device for testing')
  .option('-n, --number <n>'
    , 'how many devices to create (defaults to 1)'
    , Number
    , 1)
  .action(function(model, options) {
    var log = logger.createLogger('cli:generate-fake-device')
      , fake = require('./util/fakedevice')
      , n = options.number

    function next() {
      return fake.generate(model)
        .then(function(serial) {
          log.info('Created fake device "%s"', serial)

          if (--n) {
            return next()
          }
        })
    }

    next()
      .then(function() {
        process.exit(0)
      })
      .catch(function(err) {
        log.fatal('Fake device creation had an error:', err.stack)
        process.exit(1)
      })
  })

program
  .command('local [serial...]')
  .description('start everything locally')
  .option('--bind-app-pub <endpoint>'
    , 'app pub endpoint'
    , String
    , 'tcp://127.0.0.1:7111')
  .option('--bind-app-dealer <endpoint>'
    , 'app dealer endpoint'
    , String
    , 'tcp://127.0.0.1:7112')
  .option('--bind-app-pull <endpoint>'
    , 'app pull endpoint'
    , String
    , 'tcp://127.0.0.1:7113')
  .option('--bind-dev-pub <endpoint>'
    , 'device pub endpoint'
    , String
    , 'tcp://127.0.0.1:7114')
  .option('--bind-dev-dealer <endpoint>'
    , 'device dealer endpoint'
    , String
    , 'tcp://127.0.0.1:7115')
  .option('--bind-dev-pull <endpoint>'
    , 'device pull endpoint'
    , String
    , 'tcp://127.0.0.1:7116')
  .option('--auth-type <mock|ldap|oauth2>'
    , 'auth type'
    , String
    , 'mock')
  .option('-a, --auth-url <url>'
    , 'URL to auth client'
    , String)
  .option('--auth-port <port>'
    , 'auth port'
    , Number
    , 7120)
  .option('--auth-secret <secret>'
    , 'auth secret'
    , String
    , 'kute kittykat')
  .option('--auth-options <json>'
    , 'array of options to pass to the auth implementation'
    , String
    , '[]')
  .option('--poorxy-port <port>'
    , 'poorxy port'
    , Number
    , 7100)
  .option('--app-port <port>'
    , 'app port'
    , Number
    , 7105)
  .option('--websocket-port <port>'
    , 'websocket port'
    , Number
    , 7110)
  .option('--storage-type <temp|s3>'
    , 'storage type'
    , String
    , 'temp')
  .option('--storage-port <port>'
    , 'storage port'
    , Number
    , 7102)
  .option('--storage-options <json>'
    , 'array of options to pass to the storage implementation'
    , String
    , '[]')
  .option('--storage-plugin-image-port <port>'
    , 'storage image plugin port'
    , Number
    , 7103)
  .option('--storage-plugin-apk-port <port>'
    , 'storage apk plugin port'
    , Number
    , 7104)
  .option('--provider <name>'
    , 'provider name (or os.hostname())'
    , String
    , os.hostname())
  .option('--provider-min-port <port>'
    , 'minimum port number for worker use'
    , Number
    , 7400)
  .option('--provider-max-port <port>'
    , 'maximum port number for worker use'
    , Number
    , 7700)
  .option('-t, --group-timeout <seconds>'
    , 'group timeout'
    , Number
    , 900)
  .option('--public-ip <ip>'
    , 'public ip for global access'
    , String
    , 'localhost')
  .option('--adb-host <host>'
    , 'ADB host (defaults to 127.0.0.1)'
    , String
    , '127.0.0.1')
  .option('--adb-port <port>'
    , 'ADB port (defaults to 5037)'
    , Number
    , 5037)
  .option('-R, --allow-remote'
    , 'Whether to allow remote devices to be set up')
  .option('--user-profile-url <url>'
    , 'URL to external user profile page'
    , String)
  .option('--vnc-initial-size <size>'
    , 'initial VNC size'
    , cliutil.size
    , [600, 800])
  .option('--mute-master'
    , 'whether to mute master volume when devices are being used')
<<<<<<< HEAD
  .option('--use-s3'
    , 'use amazon s3')
  .option('--s3-bucket <bucketname>'
    , 'your Bucket name'
    , String)
  .option('--s3-profile <s3profile>'
    , 'aws credential Profile name'
    , String
    , 'stf-storage')
  .option('--s3-endpoint <s3endpoint>'
    , 's3 endpoint'
    , String
    , 's3-ap-northeast-1.amazonaws.com')
  .action(function() {
=======
  .option('--lock-rotation'
    , 'whether to lock rotation when devices are being used')
  .action(function(serials, options) {
>>>>>>> c83e1448
    var log = logger.createLogger('cli:local')
      , procutil = require('./util/procutil')

    // Each forked process waits for signals to stop, and so we run over the
    // default limit of 10. So, it's not a leak, but a refactor wouldn't hurt.
    process.setMaxListeners(20)

    function run() {
      var procs = [
        // app triproxy
        procutil.fork(__filename, [
            'triproxy', 'app001'
          , '--bind-pub', options.bindAppPub
          , '--bind-dealer', options.bindAppDealer
          , '--bind-pull', options.bindAppPull
          ])

        // device triproxy
      , procutil.fork(__filename, [
            'triproxy', 'dev001'
          , '--bind-pub', options.bindDevPub
          , '--bind-dealer', options.bindDevDealer
          , '--bind-pull', options.bindDevPull
          ])

        // processor one
      , procutil.fork(__filename, [
            'processor', 'proc001'
          , '--connect-app-dealer', options.bindAppDealer
          , '--connect-dev-dealer', options.bindDevDealer
          ])

        // processor two
      , procutil.fork(__filename, [
            'processor', 'proc002'
          , '--connect-app-dealer', options.bindAppDealer
          , '--connect-dev-dealer', options.bindDevDealer
          ])

        // reaper one
      , procutil.fork(__filename, [
            'reaper', 'reaper001'
          , '--connect-push', options.bindDevPull
          , '--connect-sub', options.bindAppPub
          ])

        // provider
      , procutil.fork(__filename, [
            'provider'
          , '--name', options.provider
          , '--min-port', options.providerMinPort
          , '--max-port', options.providerMaxPort
          , '--connect-sub', options.bindDevPub
          , '--connect-push', options.bindDevPull
          , '--group-timeout', options.groupTimeout
          , '--public-ip', options.publicIp
          , '--storage-url'
          , util.format('http://localhost:%d/', options.poorxyPort)
          , '--adb-host', options.adbHost
          , '--adb-port', options.adbPort
          , '--vnc-initial-size', options.vncInitialSize.join('x')
          ]
          .concat(options.allowRemote ? ['--allow-remote'] : [])
          .concat(options.muteMaster ? ['--mute-master'] : [])
          .concat(options.lockRotation ? ['--lock-rotation'] : [])
          .concat(serials))

        // auth
      , procutil.fork(__filename, [
            util.format('auth-%s', options.authType)
          , '--port', options.authPort
          , '--secret', options.authSecret
          , '--app-url', util.format(
              'http://%s:%d/'
            , options.publicIp
            , options.poorxyPort
            )
          ].concat(JSON.parse(options.authOptions)))

        // app
      , procutil.fork(__filename, [
            'app'
          , '--port', options.appPort
          , '--secret', options.authSecret
          , '--auth-url', options.authUrl || util.format(
              'http://%s:%d/auth/%s/'
            , options.publicIp
            , options.poorxyPort
            , ({oauth2: 'oauth'}[options.authType]) || options.authType
            )
          , '--websocket-url', util.format(
              'http://%s:%d/'
            , options.publicIp
            , options.websocketPort
            )
          ].concat((function() {
            var extra = []
            if (options.userProfileUrl) {
              extra.push('--user-profile-url', options.userProfileUrl)
            }
            return extra
          })()))

        // websocket
      , procutil.fork(__filename, [
            'websocket'
          , '--port', options.websocketPort
          , '--secret', options.authSecret
          , '--storage-url'
          , util.format('http://localhost:%d/', options.poorxyPort)
          , '--connect-sub', options.bindAppPub
          , '--connect-push', options.bindAppPull
          ])

        // storage
      ,  procutil.fork(__filename, [
            util.format('storage-%s', options.storageType)
          , '--port', options.storagePort
          ].concat(JSON.parse(options.storageOptions)))

        // image processor
      , procutil.fork(__filename, [
            'storage-plugin-image'
          , '--port', options.storagePluginImagePort
          , '--storage-url'
          , util.format('http://localhost:%d/', options.poorxyPort)
          ])

        // apk processor
      , procutil.fork(__filename, [
            'storage-plugin-apk'
          , '--port', options.storagePluginApkPort
          , '--storage-url'
          , util.format('http://localhost:%d/', options.poorxyPort)
          ])

        // poorxy
      , procutil.fork(__filename, [
            'poorxy'
          , '--port', options.poorxyPort
          , '--app-url'
          , util.format('http://localhost:%d/', options.appPort)
          , '--auth-url'
          , util.format('http://localhost:%d/', options.authPort)
          , '--websocket-url'
          , util.format('http://localhost:%d/', options.websocketPort)
          , '--storage-url'
          , util.format('http://localhost:%d/', options.storagePort)
          , '--storage-plugin-image-url'
          , util.format('http://localhost:%d/', options.storagePluginImagePort)
          , '--storage-plugin-apk-url'
          , util.format('http://localhost:%d/', options.storagePluginApkPort)
          ])
      ]

      function shutdown() {
        log.info('Shutting down all child processes')
        procs.forEach(function(proc) {
          proc.cancel()
        })
        return Promise.settle(procs)
      }

      process.on('SIGINT', function() {
        log.info('Received SIGINT, waiting for processes to terminate')
      })

      process.on('SIGTERM', function() {
        log.info('Received SIGTERM, waiting for processes to terminate')
      })

      return Promise.all(procs)
        .then(function() {
          process.exit(0)
        })
        .catch(function(err) {
          log.fatal('Child process had an error', err.stack)
          return shutdown()
            .then(function() {
              process.exit(1)
            })
        })
    }

    procutil.fork(__filename, ['migrate'])
      .done(run)
  })

program.parse(process.argv)<|MERGE_RESOLUTION|>--- conflicted
+++ resolved
@@ -1003,7 +1003,6 @@
     , [600, 800])
   .option('--mute-master'
     , 'whether to mute master volume when devices are being used')
-<<<<<<< HEAD
   .option('--use-s3'
     , 'use amazon s3')
   .option('--s3-bucket <bucketname>'
@@ -1017,12 +1016,9 @@
     , 's3 endpoint'
     , String
     , 's3-ap-northeast-1.amazonaws.com')
-  .action(function() {
-=======
   .option('--lock-rotation'
     , 'whether to lock rotation when devices are being used')
   .action(function(serials, options) {
->>>>>>> c83e1448
     var log = logger.createLogger('cli:local')
       , procutil = require('./util/procutil')
 
